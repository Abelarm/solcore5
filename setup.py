--- conflicted
+++ resolved
@@ -74,11 +74,8 @@
     "cycler",
     "pyyaml",
     "yabox",
-<<<<<<< HEAD
+    "joblib",
     "xarray",
-=======
-    "joblib"
->>>>>>> 313ed802
 ]
 tests_require = ["pytest", "pytest-cov", "pytest-mock", "nbconvert", "nbformat"]
 docs_require = ["Sphinx", "recommonmark"]
