--- conflicted
+++ resolved
@@ -104,12 +104,7 @@
         "natsort",
         "regex",
         "cycler",
-<<<<<<< HEAD
-        "pyyaml",
-        "tkcalendar"
-=======
         "pyyaml"
->>>>>>> 3ca66e69
     ],
     include_package_data=True,
     test_suite="pytest-runner",
@@ -122,11 +117,6 @@
         "natsort",
         "regex",
         "cycler",
-<<<<<<< HEAD
-        "pyyaml",
-        "tkcalendar"
-=======
         "pyyaml"
->>>>>>> 3ca66e69
     ],
 )