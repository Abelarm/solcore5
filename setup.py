from setuptools import find_packages
from numpy.distutils.core import Extension, setup

import os
import sys
from configparser import ConfigParser


def gen_data_files(*dirs):
    """ Creates the list of files (not necessarily python files) that need to be
    installed together with the rest of stuff """
    results = []
    exclude = [".DS_Store", "__pycache__", "egg", ".git"]
    for src_dir in dirs:
        for root, dirs, files in os.walk(src_dir):
            if not any(sub in root for sub in exclude):
                results.append(
                    (root, [os.path.join(root, f) for f in files if f not in exclude])
                )
    return results


here = os.path.abspath(os.path.dirname(__file__))
default_config = os.path.join(here, "solcore", "solcore_config.txt")
config = ConfigParser()
config.read([default_config])

# We give the option of compiling - and installing - the extension modules
if "--with_pdd" in sys.argv:
    sources = os.path.join("solcore", "poisson_drift_diffusion", "DDmodel-current.f95")
    ext = [
        Extension(
            name="solcore.poisson_drift_diffusion.ddModel",
            sources=[sources],
            f2py_options=["--quiet"],
        )
    ]
    sys.argv.remove("--with_pdd")
else:
    ext = []

# Option for updating the manifest
if "update_manifest" in sys.argv:
    # Update the MANIFEST.in file with all the data from within solcore
    include = "solcore"
    exclude = ["__pycache__", "egg"]
    with open("MANIFEST.in", "w", encoding="utf-8") as f:
        for root, dir, files in os.walk("."):
            if not any(sub in root for sub in exclude) and root[2:9] == include:
                try:
                    files.remove(".DS_Store")
                except ValueError:
                    pass
                for file in files:
                    include_line = "include " + os.path.join(root[2:], file) + "\n"
                    f.write(include_line)

    sys.exit()

# Get the long description from the README file
with open(os.path.join(here, "README.rst"), encoding="utf-8") as f:
    long_description = f.read()

setup(
    name="solcore",
    version=config.get("Configuration", "version"),
    description="Python-based solar cell simulator",
    long_description=long_description,
    url="https://github.com/dalonsoa/solcore5",
    download_url="https://github.com/dalonsoa/solcore5/archive/v{}.tar.gz".format(
        config.get("Configuration", "version")
    ),
    project_urls={
        "Documentation": "http://solcore5.readthedocs.io",
        "Solcore research paper": "https://doi.org/10.1007/s10825-018-1171-3",
    },
    author="The Quantum Photovoltaics Group",
    author_email="d.alonso-alvarez@imperial.ac.uk",
    license="GNU LGPL",
    python_requires=">=3.4",
    classifiers=[
        "Development Status :: 5 - Production/Stable",
        "Intended Audience :: Science/Research",
        "License :: OSI Approved",
        "License :: OSI Approved :: GNU Lesser General Public License v3 or later (LGPLv3+)",
        "Natural Language :: English",
        "Operating System :: OS Independent",
        "Programming Language :: Python",
        "Programming Language :: Python :: 3",
        "Topic :: Scientific/Engineering",
        "Topic :: Scientific/Engineering :: Physics",
    ],
    ext_modules=ext,
    keywords="photovoltaics modelling physics",
    packages=find_packages(exclude=[]),
<<<<<<< HEAD
    package_data={'': ['*.*']},
    data_files=gen_data_files('solcore'),
    install_requires=['numpy', 'matplotlib', 'scipy', 'Sphinx', 'tmm', 'natsort', 'regex', 'cycler', 'pyyaml'],
    include_package_data=True,
    test_suite='nose.collector',
    tests_require=['nose', 'numpy', 'matplotlib', 'scipy', 'tmm', 'natsort', 'regex', 'cycler', 'pyyaml'],
=======
    package_data={"": ["*.*"]},
    data_files=gen_data_files("solcore"),
    install_requires=[
        "numpy",
        "matplotlib",
        "scipy",
        "Sphinx",
        "tmm",
        "natsort",
        "regex",
        "cycler",
    ],
    include_package_data=True,
    test_suite="pytest-runner",
    tests_require=[
        "pytest",
        "numpy",
        "matplotlib",
        "scipy",
        "tmm",
        "natsort",
        "regex",
        "cycler",
    ],
>>>>>>> 4854fc01
)<|MERGE_RESOLUTION|>--- conflicted
+++ resolved
@@ -93,14 +93,6 @@
     ext_modules=ext,
     keywords="photovoltaics modelling physics",
     packages=find_packages(exclude=[]),
-<<<<<<< HEAD
-    package_data={'': ['*.*']},
-    data_files=gen_data_files('solcore'),
-    install_requires=['numpy', 'matplotlib', 'scipy', 'Sphinx', 'tmm', 'natsort', 'regex', 'cycler', 'pyyaml'],
-    include_package_data=True,
-    test_suite='nose.collector',
-    tests_require=['nose', 'numpy', 'matplotlib', 'scipy', 'tmm', 'natsort', 'regex', 'cycler', 'pyyaml'],
-=======
     package_data={"": ["*.*"]},
     data_files=gen_data_files("solcore"),
     install_requires=[
@@ -125,5 +117,4 @@
         "regex",
         "cycler",
     ],
->>>>>>> 4854fc01
 )