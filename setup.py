--- conflicted
+++ resolved
@@ -93,11 +93,6 @@
     ext_modules=ext,
     keywords="photovoltaics modelling physics",
     packages=find_packages(exclude=[]),
-<<<<<<< HEAD
-    package_data={'': ['*.*']},
-    data_files=gen_data_files('solcore'),
-    install_requires=['numpy', 'matplotlib', 'scipy', 'Sphinx', 'tmm', 'natsort', 'regex', 'cycler', 'pyyaml'],
-=======
     package_data={"": ["*.*"]},
     data_files=gen_data_files("solcore"),
     install_requires=[
@@ -110,7 +105,6 @@
         "regex",
         "cycler",
     ],
->>>>>>> 4854fc01
     include_package_data=True,
     test_suite="pytest-runner",
     tests_require=[
