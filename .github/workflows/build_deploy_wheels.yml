name: Upload Python Package

<<<<<<< HEAD
on:
  # release:
  #   types: [published]
  push:
    # branches:
    #   - 'fix_deploy/*'
=======
on: push
>>>>>>> a5e0dae8

jobs:

  deploy_wheels_linux:
    runs-on: ubuntu-latest
    steps:
      - uses: actions/checkout@v3
      - name: Deploy wheels - Setup python
        uses: actions/setup-python@v4
        with:
          python-version: '3.x'

      - name: Deploy wheels - Install dependencies
        run: |
          python -m pip install --upgrade setuptools wheel pip twine numpy
      - name: Deploy wheels - Build manylinux2014 binary wheels - py3.x - x86_64
        uses: RalfG/python-wheels-manylinux-build@v0.3.1-manylinux2014_x86_64
        with:
          python-versions: 'cp37-cp37m cp38-cp38 cp39-cp39 cp310-cp310'
          build-requirements: 'numpy'
          system-packages: 'gcc-gfortran'
          pre-build-command: 'export LD_LIBRARY_PATH=$LD_LIBRARY_PATH:/usr/local/lib/; export SOLCORE_WITH_PDD=1'

      - name: Deploy wheels - Build manylinux2014 binary wheels - py3.x - i686
        uses: RalfG/python-wheels-manylinux-build@v0.3.1-manylinux2014_i686
        with:
          python-versions: 'cp37-cp37m cp38-cp38 cp39-cp39 cp310-cp310'
          build-requirements: 'numpy==1.21.4'
          system-packages: 'gcc-gfortran'
          pre-build-command: 'export LD_LIBRARY_PATH=$LD_LIBRARY_PATH:/usr/local/lib/; export SOLCORE_WITH_PDD=1'

<<<<<<< HEAD
#      - name: Publish wheels to PyPI
#          if: startsWith(github.ref, 'refs/tags')
#          env:
#            TWINE_USERNAME: '__token__'
#            TWINE_PASSWORD: ${{ secrets.PYPI_TOKEN }}
#          run: |
#            twine upload dist/*-manylinux*.whl --skip-existing
=======
      - name: Publish wheels to PyPI
        if: startsWith(github.ref, 'refs/tags')
        env:
          TWINE_USERNAME: '__token__'
          TWINE_PASSWORD: ${{ secrets.PYPI_TOKEN }}
        run: |
          twine upload dist/*-manylinux*.whl --skip-existing

      - uses: actions/upload-artifact@v3
        with:
          name: linux_wheels
          path: dist/
>>>>>>> a5e0dae8

      - uses: actions/upload-artifact@v3
        with:
          name: linux_wheels
          path: dist/

  deploy_wheels_macos_windows:
    runs-on: ${{ matrix.os }}
    strategy:
      matrix:
        os: [macos-latest, windows-latest]
        python-version: ['3.7', '3.8', '3.9', '3.10']
    name: Building for ${{ matrix.os }} - python ${{ matrix.python-version }}

    steps:
      - uses: actions/checkout@v3
      - name: Set up Python
        uses: actions/setup-python@v4
        with:
          python-version: ${{ matrix.python-version }}
          architecture: x64

      - name: Install system dependencies in MacOS
        if: matrix.os == 'macos-latest'
        run: |
          brew reinstall gfortran

      - name: Install python dependencies
        run: |
          python -m pip install --upgrade setuptools wheel pip twine numpy==1.21.4

      - name: Build Solcore Windows
        if: matrix.os == 'windows-latest'
        env:
          FC: gfortran
          CC: gcc
          SOLCORE_WITH_PDD: 1
        run: |
          echo "[build]`ncompiler=mingw32" | Out-File -Encoding ASCII ~/pydistutils.cfg
          python setup.py sdist bdist_wheel
        shell: powershell

<<<<<<< HEAD
      - name: Build Solcore MacOS
        if: matrix.os != 'windows-latest'
=======
      - name: Publish wheels to PyPI
        if: startsWith(github.ref, 'refs/tags')
>>>>>>> a5e0dae8
        env:
          FC: gfortran
          CC: gcc
          SOLCORE_WITH_PDD: 1
        run: |
<<<<<<< HEAD
          export LD_LIBRARY_PATH=$LD_LIBRARY_PATH:/usr/local/lib/
          python setup.py sdist bdist_wheel

#      - name: Publish wheels to PyPI
#          if: startsWith(github.ref, 'refs/tags')
#          env:
#            TWINE_USERNAME: '__token__'
#            TWINE_PASSWORD: ${{ secrets.PYPI_TOKEN }}
#          run: |
#            twine upload dist/*-win_amd64*.whl --skip-existing

      - uses: actions/upload-artifact@v3
        with:
          name: OS wheels
=======
          twine upload dist/*-win_amd64*.whl --skip-existing

      - uses: actions/upload-artifact@v3
        with:
          name: windows_wheels
>>>>>>> a5e0dae8
          path: dist/<|MERGE_RESOLUTION|>--- conflicted
+++ resolved
@@ -1,15 +1,12 @@
 name: Upload Python Package
 
-<<<<<<< HEAD
+
 on:
   # release:
   #   types: [published]
   push:
     # branches:
     #   - 'fix_deploy/*'
-=======
-on: push
->>>>>>> a5e0dae8
 
 jobs:
 
@@ -41,28 +38,13 @@
           system-packages: 'gcc-gfortran'
           pre-build-command: 'export LD_LIBRARY_PATH=$LD_LIBRARY_PATH:/usr/local/lib/; export SOLCORE_WITH_PDD=1'
 
-<<<<<<< HEAD
-#      - name: Publish wheels to PyPI
-#          if: startsWith(github.ref, 'refs/tags')
-#          env:
-#            TWINE_USERNAME: '__token__'
-#            TWINE_PASSWORD: ${{ secrets.PYPI_TOKEN }}
-#          run: |
-#            twine upload dist/*-manylinux*.whl --skip-existing
-=======
-      - name: Publish wheels to PyPI
-        if: startsWith(github.ref, 'refs/tags')
-        env:
-          TWINE_USERNAME: '__token__'
-          TWINE_PASSWORD: ${{ secrets.PYPI_TOKEN }}
-        run: |
-          twine upload dist/*-manylinux*.whl --skip-existing
-
-      - uses: actions/upload-artifact@v3
-        with:
-          name: linux_wheels
-          path: dist/
->>>>>>> a5e0dae8
+#       - name: Publish wheels to PyPI
+#         if: startsWith(github.ref, 'refs/tags')
+#         env:
+#           TWINE_USERNAME: '__token__'
+#           TWINE_PASSWORD: ${{ secrets.PYPI_TOKEN }}
+#         run: |
+#           twine upload dist/*-manylinux*.whl --skip-existing
 
       - uses: actions/upload-artifact@v3
         with:
@@ -105,19 +87,14 @@
           python setup.py sdist bdist_wheel
         shell: powershell
 
-<<<<<<< HEAD
+
       - name: Build Solcore MacOS
         if: matrix.os != 'windows-latest'
-=======
-      - name: Publish wheels to PyPI
-        if: startsWith(github.ref, 'refs/tags')
->>>>>>> a5e0dae8
         env:
           FC: gfortran
           CC: gcc
           SOLCORE_WITH_PDD: 1
         run: |
-<<<<<<< HEAD
           export LD_LIBRARY_PATH=$LD_LIBRARY_PATH:/usr/local/lib/
           python setup.py sdist bdist_wheel
 
@@ -127,16 +104,9 @@
 #            TWINE_USERNAME: '__token__'
 #            TWINE_PASSWORD: ${{ secrets.PYPI_TOKEN }}
 #          run: |
-#            twine upload dist/*-win_amd64*.whl --skip-existing
+#            twine upload dist/*.whl --skip-existing
 
       - uses: actions/upload-artifact@v3
         with:
           name: OS wheels
-=======
-          twine upload dist/*-win_amd64*.whl --skip-existing
-
-      - uses: actions/upload-artifact@v3
-        with:
-          name: windows_wheels
->>>>>>> a5e0dae8
           path: dist/